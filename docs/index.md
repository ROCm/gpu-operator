# AMD GPU Operator Documentation

The AMD GPU Operator simplifies the deployment and management of AMD Instinct GPU accelerators within Kubernetes clusters. This project enables seamless configuration and operation of GPU-accelerated workloads, including machine learning, Generative AI, and other GPU-intensive applications.

## Features

- Automated driver installation and management
- Easy deployment of the AMD GPU device plugin
- Metrics collection and export
- Support for Vanilla Kubernetes
- Simplified GPU resource allocation for containers
- Automatic worker node labeling for GPU-enabled nodes

## Compatibility

- **Kubernetes**: 1.29.0
<<<<<<< HEAD
- Please refer to the [ROCm documentation](https://rocm.docs.amd.com/en/latest/compatibility/compatibility-matrix.html) for the compatibility matrix for the AMD GPU DKMS driver.
=======
- Please refer to the [ROCm documentation](https://rocm.docs.amd.com/en/latest/compatibility/compatibility-matrix.html) for the compatability matrix for the AMD GPU DKMS driver.
>>>>>>> 7cfd29d5

## Prerequisites

- Helm v3.2.0+
- `kubectl` CLI tool configured to access your cluster

## Quick Start

- Add the Helm repository:

```bash
helm repo add rocm https://rocm.github.io/gpu-operator
helm repo update
```

- Install the AMD GPU Operator:

```bash
helm install amd-gpu-operator rocm/gpu-operator-charts --namespace kube-amd-gpu --create-namespace
```

- Verify the installation:

```bash
kubectl get pods -n kube-amd-gpu
```

## Support

For bugs and feature requests, please file an issue on our [GitHub Issues](https://github.com/ROCm/gpu-operator/issues) page.<|MERGE_RESOLUTION|>--- conflicted
+++ resolved
@@ -14,11 +14,7 @@
 ## Compatibility
 
 - **Kubernetes**: 1.29.0
-<<<<<<< HEAD
-- Please refer to the [ROCm documentation](https://rocm.docs.amd.com/en/latest/compatibility/compatibility-matrix.html) for the compatibility matrix for the AMD GPU DKMS driver.
-=======
 - Please refer to the [ROCm documentation](https://rocm.docs.amd.com/en/latest/compatibility/compatibility-matrix.html) for the compatability matrix for the AMD GPU DKMS driver.
->>>>>>> 7cfd29d5
 
 ## Prerequisites
 
